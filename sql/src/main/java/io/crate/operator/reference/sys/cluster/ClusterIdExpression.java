--- conflicted
+++ resolved
@@ -21,28 +21,13 @@
 
 package io.crate.operator.reference.sys.cluster;
 
-<<<<<<< HEAD
-=======
-import io.crate.metadata.ReferenceInfo;
-import io.crate.metadata.sys.SysExpression;
-import io.crate.metadata.sys.SystemReferences;
 import org.apache.lucene.util.BytesRef;
->>>>>>> 29cff410
 import org.cratedb.ClusterIdService;
 import org.elasticsearch.common.inject.Inject;
 
-<<<<<<< HEAD
-public class ClusterIdExpression extends SysClusterExpression<String> {
-=======
-public class ClusterIdExpression extends SysExpression<BytesRef> {
+public class ClusterIdExpression extends SysClusterExpression<BytesRef> {
 
     public static final String COLNAME = "id";
-
-
-    public static final ReferenceInfo INFO_ID = SystemReferences.registerClusterReference(
-            COLNAME, DataType.STRING);
-
->>>>>>> 29cff410
 
     public static final String NAME = "id";
     private final ClusterIdService clusterIdService;
